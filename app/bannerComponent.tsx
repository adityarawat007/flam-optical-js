/* eslint-disable @typescript-eslint/no-unused-vars */
"use client";

<<<<<<< HEAD
import React, { useState, useEffect, useRef } from "react";
=======
import React, { useEffect, useRef } from "react";
>>>>>>> ee5a917c
import { Button } from "@/components/ui/button";
import {
  Sheet,
  SheetContent,
  SheetHeader,
  SheetTitle,
} from "@/components/ui/sheet";
import instantBanner from "@/public/instantBanner.jpg";
import Image from "next/image";

export const BannerComponent = ({
  setOnboading,
  showBanner,
<<<<<<< HEAD
  setShowBanner,
=======
  setShowBanner
>>>>>>> ee5a917c
}: {
  showBanner: boolean;
  setOnboading: (value: boolean) => void;
  setShowBanner: (value: boolean) => void;
}) => {
<<<<<<< HEAD
  const sheetRef = useRef<HTMLDivElement>(null);
  const [isClosing, setIsClosing] = useState(false);

  useEffect(() => {
    const handleClickOutside = (event: MouseEvent) => {
      if (
        sheetRef.current &&
        !sheetRef.current.contains(event.target as Node)
      ) {
        setIsClosing(true);
        setTimeout(() => {
          setShowBanner(false);
          setIsClosing(false);
        }, 300);
=======

  const sheetRef = useRef<HTMLDivElement>(null);

  useEffect(() => {
    const handleClickOutside = (event: MouseEvent) => {
      if (sheetRef.current && !sheetRef.current.contains(event.target as Node)) {
        setShowBanner(false);
>>>>>>> ee5a917c
      }
    };

    document.addEventListener("mousedown", handleClickOutside);
    return () => {
      document.removeEventListener("mousedown", handleClickOutside);
    };
  }, [sheetRef, setShowBanner]);

  return (
<<<<<<< HEAD
    <Sheet open={showBanner}>
      <SheetContent
        ref={sheetRef}
=======
    <Sheet open={showBanner} >
      <SheetContent
      ref={sheetRef}
>>>>>>> ee5a917c
        side="bottom"
        className={` border-0 max-w-3xl my-2 mx-auto bg-black select-none rounded-4xl w-full ${
          isClosing ? "translate-y-full" : "translate-y-0"
        } `}
      >
        <SheetHeader className="border-0 px-2 p-0">
          <SheetTitle className="w-full">
            <Image
              src={instantBanner}
              layout="responsive"
              width={600}
              height={475}
              className="h-full object-cover rounded-t-4xl"
              alt="Instant Banner"
            />
          </SheetTitle>
          <div className="flex justify-between p-4 gap-4 items-center ">
            <div className="flex flex-col">
              <h3 className="text-white text-2xl font-bold">Ready To Play?</h3>
              <p className="text-white text-sm">
                Unlock the next level experience
              </p>
            </div>
            <Button
              size={"lg"}
              onClick={() => setOnboading(true)}
              className="bg-[#1784FF] px-9 py-3 text-lg font-medium rounded-4xl text-white"
            >
              Play
            </Button>
          </div>
        </SheetHeader>
      </SheetContent>
    </Sheet>
  );
};<|MERGE_RESOLUTION|>--- conflicted
+++ resolved
@@ -1,11 +1,7 @@
 /* eslint-disable @typescript-eslint/no-unused-vars */
 "use client";
 
-<<<<<<< HEAD
 import React, { useState, useEffect, useRef } from "react";
-=======
-import React, { useEffect, useRef } from "react";
->>>>>>> ee5a917c
 import { Button } from "@/components/ui/button";
 import {
   Sheet,
@@ -19,17 +15,13 @@
 export const BannerComponent = ({
   setOnboading,
   showBanner,
-<<<<<<< HEAD
   setShowBanner,
-=======
-  setShowBanner
->>>>>>> ee5a917c
 }: {
   showBanner: boolean;
   setOnboading: (value: boolean) => void;
   setShowBanner: (value: boolean) => void;
 }) => {
-<<<<<<< HEAD
+
   const sheetRef = useRef<HTMLDivElement>(null);
   const [isClosing, setIsClosing] = useState(false);
 
@@ -44,15 +36,6 @@
           setShowBanner(false);
           setIsClosing(false);
         }, 300);
-=======
-
-  const sheetRef = useRef<HTMLDivElement>(null);
-
-  useEffect(() => {
-    const handleClickOutside = (event: MouseEvent) => {
-      if (sheetRef.current && !sheetRef.current.contains(event.target as Node)) {
-        setShowBanner(false);
->>>>>>> ee5a917c
       }
     };
 
@@ -63,15 +46,10 @@
   }, [sheetRef, setShowBanner]);
 
   return (
-<<<<<<< HEAD
+
     <Sheet open={showBanner}>
       <SheetContent
         ref={sheetRef}
-=======
-    <Sheet open={showBanner} >
-      <SheetContent
-      ref={sheetRef}
->>>>>>> ee5a917c
         side="bottom"
         className={` border-0 max-w-3xl my-2 mx-auto bg-black select-none rounded-4xl w-full ${
           isClosing ? "translate-y-full" : "translate-y-0"
